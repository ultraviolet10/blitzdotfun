--- conflicted
+++ resolved
@@ -14,11 +14,7 @@
   "peerDependencies": {
     "typescript": "^5"
   },
-<<<<<<< HEAD
-  "packageManager": "yarn@4.9.2+sha512.1fc009bc09d13cfd0e19efa44cbfc2b9cf6ca61482725eb35bbc5e257e093ebf4130db6dfe15d604ff4b79efd8e1e8e99b25fa7d0a6197c9f9826358d4d65c3c"
-=======
   "trustedDependencies": [
     "node-jq"
   ]
->>>>>>> 67e268be
 }